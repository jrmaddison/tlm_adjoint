#!/usr/bin/env python3
# -*- coding: utf-8 -*-

# For tlm_adjoint copyright information see ACKNOWLEDGEMENTS in the tlm_adjoint
# root directory

# This file is part of tlm_adjoint.
#
# tlm_adjoint is free software: you can redistribute it and/or modify
# it under the terms of the GNU Lesser General Public License as published by
# the Free Software Foundation, version 3 of the License.
#
# tlm_adjoint is distributed in the hope that it will be useful,
# but WITHOUT ANY WARRANTY; without even the implied warranty of
# MERCHANTABILITY or FITNESS FOR A PARTICULAR PURPOSE.  See the
# GNU Lesser General Public License for more details.
#
# You should have received a copy of the GNU Lesser General Public License
# along with tlm_adjoint.  If not, see <https://www.gnu.org/licenses/>.

from fenics import *
from tlm_adjoint.fenics import *
from tlm_adjoint.fenics import manager as _manager
from tlm_adjoint.fenics.backend import backend_Constant, backend_Function
from tlm_adjoint.fenics.backend_code_generator_interface import \
    complex_mode, interpolate_expression
from tlm_adjoint.alias import gc_disabled

import copy
import functools
import gc
import hashlib
import inspect
import logging
import mpi4py.MPI as MPI
import numpy as np
try:
    from operator import call
except ImportError:
    # For Python < 3.11, following Python 3.11 API
    def call(obj, /, *args, **kwargs):
        return obj(*args, **kwargs)
from operator import itemgetter
import os
import pytest
import runpy
import weakref

__all__ = \
    [
        "complex_mode",
        "interpolate_expression",

        "run_example",
        "seed_test",
        "setup_test",
        "test_configurations",
        "test_ghost_modes",
        "test_leaks",
        "tmp_path",

        "ls_parameters_cg",
        "ls_parameters_gmres",
        "ns_parameters_newton_cg",
        "ns_parameters_newton_gmres"
    ]


@pytest.fixture
def setup_test():
    parameters["ghost_mode"] = "none"
    parameters["tlm_adjoint"]["AssembleSolver"]["match_quadrature"] = False
    parameters["tlm_adjoint"]["EquationSolver"]["enable_jacobian_caching"] \
        = True
    parameters["tlm_adjoint"]["EquationSolver"]["cache_rhs_assembly"] = True
    parameters["tlm_adjoint"]["EquationSolver"]["match_quadrature"] = False
    parameters["tlm_adjoint"]["EquationSolver"]["defer_adjoint_assembly"] \
        = False
    # parameters["tlm_adjoint"]["assembly_verification"]["jacobian_tolerance"] = 1.0e-15  # noqa: E501
    # parameters["tlm_adjoint"]["assembly_verification"]["rhs_tolerance"] \
    #     = 1.0e-12

    logging.getLogger("tlm_adjoint").setLevel(logging.DEBUG)

    reset_manager("memory", {"drop_references": True})
    stop_manager()
    clear_caches()

    yield

    reset_manager("memory", {"drop_references": False})
    clear_caches()


def seed_test(fn):
    @functools.wraps(fn)
    def wrapped_fn(*args, **kwargs):
        h_kwargs = copy.copy(kwargs)
        if "tmp_path" in inspect.signature(fn).parameters:
            # Raises an error if tmp_path is a positional argument
            del h_kwargs["tmp_path"]

        h = hashlib.sha256()
        h.update(fn.__name__.encode("utf-8"))
        h.update(str(args).encode("utf-8"))
        h.update(str(sorted(h_kwargs.items(), key=itemgetter(0))).encode("utf-8"))  # noqa: E501
        seed = int(h.hexdigest(), 16) + MPI.COMM_WORLD.rank
        seed %= 2 ** 32
        np.random.seed(seed)

        return fn(*args, **kwargs)
    return wrapped_fn


def params_set(names, *values):
    if len(values) > 1:
        sub_params = params_set(names[1:], *values[1:])
        params = []
        for value in values[0]:
            for sub_params_ in sub_params:
                new_params = copy.deepcopy(sub_params_)
                new_params[names[0]] = value
                params.append(new_params)
    else:
        params = [{names[0]:value} for value in values[0]]
    return params


@pytest.fixture(params=params_set(["enable_caching", "defer_adjoint_assembly"],
                                  [True, False],
                                  [True, False]))
def test_configurations(request):
    parameters["tlm_adjoint"]["EquationSolver"]["enable_jacobian_caching"] \
        = request.param["enable_caching"]
    parameters["tlm_adjoint"]["EquationSolver"]["cache_rhs_assembly"] \
        = request.param["enable_caching"]
    parameters["tlm_adjoint"]["EquationSolver"]["defer_adjoint_assembly"] \
        = request.param["defer_adjoint_assembly"]


@pytest.fixture(
    params=["none",
            pytest.param("shared_facets",
                         marks=pytest.mark.skipif(MPI.COMM_WORLD.size == 1,
                                                  reason="parallel only")),
            pytest.param("shared_vertices",
                         marks=pytest.mark.skipif(MPI.COMM_WORLD.size == 1,
                                                  reason="parallel only"))])
def test_ghost_modes(request):
    parameters["ghost_mode"] = request.param


_function_ids = weakref.WeakValueDictionary()


def clear_function_references():
    _function_ids.clear()


@gc_disabled
def referenced_functions():
    return tuple(F_ref for F_ref in map(call, _function_ids.valuerefs())
                 if F_ref is not None)


def _Constant__init__(self, *args, **kwargs):
    _Constant__init__orig(self, *args, **kwargs)
    _function_ids[function_id(self)] = self


_Constant__init__orig = backend_Constant.__init__
backend_Constant.__init__ = _Constant__init__


def _Function__init__(self, *args, **kwargs):
    _Function__init__orig(self, *args, **kwargs)
    _function_ids[function_id(self)] = self


_Function__init__orig = backend_Function.__init__
backend_Function.__init__ = _Function__init__


<<<<<<< HEAD
def _EquationManager_configure_checkpointing(self, *args, **kwargs):
    if hasattr(self, "_cp_schedule") \
            and hasattr(self, "_cp_path"):
        if self._cp_schedule.is_exhausted() \
                and self._cp_schedule.max_n() is not None \
                and self._cp_schedule.r() == self._cp_schedule.max_n() \
                and self._cp_path is not None:
            self._comm.barrier()
            if os.path.exists(self._cp_path):
                assert len(os.listdir(self._cp_path)) == 0

    _EquationManager_configure_checkpointing__orig(self, *args, **kwargs)


_EquationManager_configure_checkpointing__orig = EquationManager.configure_checkpointing  # noqa: E501
EquationManager.configure_checkpointing = _EquationManager_configure_checkpointing  # noqa: E501


=======
>>>>>>> 8830226a
@pytest.fixture
def test_leaks():
    clear_function_references()

    yield

    gc.collect()

    # Clear some internal storage that is allowed to keep references
    clear_caches()
    manager = _manager()
    manager.drop_references()
    manager._cp.clear(clear_refs=True)
    manager._cp_memory.clear()
    manager._tlm.clear()
    manager._adj_cache.clear()

    gc.collect()

    refs = 0
    for F in referenced_functions():
        info(f"{function_name(F):s} referenced")
        refs += 1
    if refs == 0:
        info("No references")

    clear_function_references()
    assert refs == 0

    manager.reset("memory", {"drop_references": False})


@pytest.fixture
def tmp_path(tmp_path):
    if MPI.COMM_WORLD.rank != 0:
        tmp_path = None
    return MPI.COMM_WORLD.bcast(tmp_path, root=0)


def run_example(example, clear_forward_globals=True):
    start_manager()
    filename = os.path.join(os.path.dirname(__file__),
                            os.path.pardir, os.path.pardir,
                            "examples", "fenics", example)
    gl = runpy.run_path(filename)
    if clear_forward_globals:
        # Clear objects created by the script. Requires the script to define a
        # 'forward' function.
        gl["forward"].__globals__.clear()


ls_parameters_cg = {"linear_solver": "cg",
                    "preconditioner": "sor",
                    "krylov_solver": {"relative_tolerance": 1.0e-14,
                                      "absolute_tolerance": 1.0e-16},
                    "symmetric": True}

ls_parameters_gmres = {"linear_solver": "gmres",
                       "preconditioner": "sor",
                       "krylov_solver": {"relative_tolerance": 1.0e-14,
                                         "absolute_tolerance": 1.0e-16}}

ns_parameters_newton_cg = {"linear_solver": "cg",
                           "preconditioner": "sor",
                           "krylov_solver": {"relative_tolerance": 1.0e-14,
                                             "absolute_tolerance": 1.0e-16},
                           "relative_tolerance": 1.0e-13,
                           "absolute_tolerance": 1.0e-15}

ns_parameters_newton_gmres = {"linear_solver": "gmres",
                              "preconditioner": "sor",
                              "krylov_solver": {"relative_tolerance": 1.0e-14,
                                                "absolute_tolerance": 1.0e-16},
                              "relative_tolerance": 1.0e-13,
                              "absolute_tolerance": 1.0e-15}<|MERGE_RESOLUTION|>--- conflicted
+++ resolved
@@ -181,27 +181,6 @@
 backend_Function.__init__ = _Function__init__
 
 
-<<<<<<< HEAD
-def _EquationManager_configure_checkpointing(self, *args, **kwargs):
-    if hasattr(self, "_cp_schedule") \
-            and hasattr(self, "_cp_path"):
-        if self._cp_schedule.is_exhausted() \
-                and self._cp_schedule.max_n() is not None \
-                and self._cp_schedule.r() == self._cp_schedule.max_n() \
-                and self._cp_path is not None:
-            self._comm.barrier()
-            if os.path.exists(self._cp_path):
-                assert len(os.listdir(self._cp_path)) == 0
-
-    _EquationManager_configure_checkpointing__orig(self, *args, **kwargs)
-
-
-_EquationManager_configure_checkpointing__orig = EquationManager.configure_checkpointing  # noqa: E501
-EquationManager.configure_checkpointing = _EquationManager_configure_checkpointing  # noqa: E501
-
-
-=======
->>>>>>> 8830226a
 @pytest.fixture
 def test_leaks():
     clear_function_references()
